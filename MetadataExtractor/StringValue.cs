﻿#region License
//
// Copyright 2002-2019 Drew Noakes
//
//    Licensed under the Apache License, Version 2.0 (the "License");
//    you may not use this file except in compliance with the License.
//    You may obtain a copy of the License at
//
//        http://www.apache.org/licenses/LICENSE-2.0
//
//    Unless required by applicable law or agreed to in writing, software
//    distributed under the License is distributed on an "AS IS" BASIS,
//    WITHOUT WARRANTIES OR CONDITIONS OF ANY KIND, either express or implied.
//    See the License for the specific language governing permissions and
//    limitations under the License.
//
// More information about this project is available at:
//
//    https://github.com/drewnoakes/metadata-extractor-dotnet
//    https://drewnoakes.com/code/exif/
//
#endregion

using System;
using System.Text;

namespace MetadataExtractor
{
    /// <summary>
    /// Wraps a byte array with an <see cref="Encoding"/>. Allows consumers to override the encoding if required.
    /// </summary>
    /// <remarks>
    /// String data is often in the incorrect format, and many issues have been raised in the past related to string
    /// encoding. Metadata Extractor used to decode string bytes at read-time, after which it was not possible to
    /// override the encoding at a later time by the user.
    /// <para />
    /// The introduction of this type allows full transparency and control over the use of string data extracted
    /// by the library during the read phase.
    /// </remarks>
    public readonly struct StringValue : IConvertible
    {
        /// <summary>
        /// The encoding used when decoding a <see cref="StringValue"/> that does not specify its encoding.
        /// </summary>
        public static readonly Encoding DefaultEncoding = Encoding.UTF8;

        public StringValue(byte[] bytes, Encoding? encoding = null)
        {
            Bytes = bytes;
            Encoding = encoding;
        }

        public byte[] Bytes { get; }

        public Encoding? Encoding { get; }

        #region IConvertible

        TypeCode IConvertible.GetTypeCode() => TypeCode.Object;

        string IConvertible.ToString(IFormatProvider provider) => ToString();

        double IConvertible.ToDouble(IFormatProvider provider) => double.Parse(ToString());

        decimal IConvertible.ToDecimal(IFormatProvider provider) => decimal.Parse(ToString());

        float IConvertible.ToSingle(IFormatProvider provider) => float.Parse(ToString());

        bool IConvertible.ToBoolean(IFormatProvider provider) => bool.Parse(ToString());

        byte IConvertible.ToByte(IFormatProvider provider) => byte.Parse(ToString());

        char IConvertible.ToChar(IFormatProvider provider)
        {
            var s = ToString();
            if (s.Length != 1)
                throw new FormatException();
            return s[0];
        }

        DateTime IConvertible.ToDateTime(IFormatProvider provider) => DateTime.Parse(ToString());

        short IConvertible.ToInt16(IFormatProvider provider) => short.Parse(ToString());

        int IConvertible.ToInt32(IFormatProvider provider)
        {
            try
            {
                return int.Parse(ToString());
            }
            catch(Exception)
            {
                long val = 0;
                foreach (var b in Bytes)
                {
<<<<<<< HEAD
                    val = val << 8;
                    val += b;
=======
                    val <<= 8;
                    val += b & 0xff;
>>>>>>> 756e84fb
                }
                return (int)val;
            }
        }

        long IConvertible.ToInt64(IFormatProvider provider) => long.Parse(ToString());

        sbyte IConvertible.ToSByte(IFormatProvider provider) => sbyte.Parse(ToString());

        ushort IConvertible.ToUInt16(IFormatProvider provider) => ushort.Parse(ToString());

        uint IConvertible.ToUInt32(IFormatProvider provider)
        {
            try
            {
                return uint.Parse(ToString());
            }
            catch(Exception)
            {
                ulong val = 0;
                foreach (var b in Bytes)
                {
                    val = val << 8;
                    val += b;
                }
                return (uint)val;
            }
        }

        ulong IConvertible.ToUInt64(IFormatProvider provider) => ulong.Parse(ToString());

        object IConvertible.ToType(Type conversionType, IFormatProvider provider) => Convert.ChangeType(ToString(), conversionType, provider);

        #endregion

        #region Formatting

        public override string ToString() => ToString(Encoding ?? DefaultEncoding);

        public string ToString(Encoding encoder) => encoder.GetString(Bytes, 0, Bytes.Length);

        #endregion
    }
}<|MERGE_RESOLUTION|>--- conflicted
+++ resolved
@@ -93,13 +93,8 @@
                 long val = 0;
                 foreach (var b in Bytes)
                 {
-<<<<<<< HEAD
-                    val = val << 8;
+                    val <<= 8;
                     val += b;
-=======
-                    val <<= 8;
-                    val += b & 0xff;
->>>>>>> 756e84fb
                 }
                 return (int)val;
             }
